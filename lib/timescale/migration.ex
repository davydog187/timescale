defmodule Timescale.Migration do
  @moduledoc """
  This module provides helpers for installing TimescaleDB, as well as creating, modifying, and configuring Timescale resources.
  """

  import Timescale.MigrationUtils

  @doc """
  Adds TimescaleDB as a Postgres extension
  """
  defmacro create_timescaledb_extension do
    quote do
      Ecto.Migration.execute("CREATE EXTENSION IF NOT EXISTS timescaledb CASCADE")
    end
  end

  @doc """
  Drops TimescaleDB as a Postgres extension
  """
  defmacro drop_timescaledb_extension do
    quote do
      Ecto.Migration.execute("DROP EXTENSION IF EXISTS timescaledb CASCADE")
    end
  end

  @doc """
  Creates a new [hypertable](https://docs.timescale.com/api/latest/hypertable/create_hypertable/#create-hypertable) in an Ecto Migration.

  ```elixir
  create_hypertable(:conditions, :time)
  ```
  """
  defmacro create_hypertable(table, field, opts \\ []) do
<<<<<<< HEAD
    select_migration(:create_hypertable, [table, field], opts, [
      :partitioning_column,
      :number_partitions,
      :chunk_time_interval,
      :create_default_indexes,
      :if_not_exists,
      :partitioning_func,
      :associated_schema_name,
      :associated_table_prefix,
      :migrate_data,
      :time_partitioning_func,
      :replication_factor,
      :data_nodes
    ])
=======
    opts = opts_to_sql_arg(opts)

    quote bind_quoted: [table: table, field: field, opts: opts] do
      Ecto.Migration.execute("SELECT create_hypertable('#{table}', '#{field}'#{opts})")
    end
>>>>>>> 6e93092e
  end

  @doc """
  Enables compression on an existing hypertable

  See the [ALTER TABLE (Compression)](https://docs.timescale.com/api/latest/compression/alter_table_compression/) documentation
  """
  defmacro enable_hypertable_compression(table, opts \\ []) do
    segment_by = Keyword.fetch!(opts, :segment_by)

    quote bind_quoted: [table: table, segment_by: segment_by] do
      Ecto.Migration.execute(
        "ALTER TABLE #{table} SET (timescaledb.compress, timescaledb.compress_segmentby = '#{segment_by}')"
      )
    end
  end

  @doc """
  Adds a compression policy to a hypertable using the [add_compression_policy](https://docs.timescale.com/api/latest/compression/add_compression_policy/#add-compression-policy)
  function
  """
<<<<<<< HEAD
  defmacro add_compression_policy(table, compress_after, opts \\ []) do
    select_migration(:add_compression_policy, [table, compress_after], opts, [:if_not_exists])
=======
  defmacro add_compression_policy(table, compress_after) do
    quote bind_quoted: [table: table, compress_after: compress_after] do
      Ecto.Migration.execute("SELECT add_compression_policy('#{table}', #{compress_after})")
    end
  end

  defp opts_to_sql_arg([]), do: ""

  defp opts_to_sql_arg(opts) do
    Enum.map_join(opts, ", ", fn {k, v} ->
      "#{k} => #{v}"
    end)
>>>>>>> 6e93092e
  end
end<|MERGE_RESOLUTION|>--- conflicted
+++ resolved
@@ -31,7 +31,6 @@
   ```
   """
   defmacro create_hypertable(table, field, opts \\ []) do
-<<<<<<< HEAD
     select_migration(:create_hypertable, [table, field], opts, [
       :partitioning_column,
       :number_partitions,
@@ -46,13 +45,6 @@
       :replication_factor,
       :data_nodes
     ])
-=======
-    opts = opts_to_sql_arg(opts)
-
-    quote bind_quoted: [table: table, field: field, opts: opts] do
-      Ecto.Migration.execute("SELECT create_hypertable('#{table}', '#{field}'#{opts})")
-    end
->>>>>>> 6e93092e
   end
 
   @doc """
@@ -74,22 +66,7 @@
   Adds a compression policy to a hypertable using the [add_compression_policy](https://docs.timescale.com/api/latest/compression/add_compression_policy/#add-compression-policy)
   function
   """
-<<<<<<< HEAD
   defmacro add_compression_policy(table, compress_after, opts \\ []) do
     select_migration(:add_compression_policy, [table, compress_after], opts, [:if_not_exists])
-=======
-  defmacro add_compression_policy(table, compress_after) do
-    quote bind_quoted: [table: table, compress_after: compress_after] do
-      Ecto.Migration.execute("SELECT add_compression_policy('#{table}', #{compress_after})")
-    end
-  end
-
-  defp opts_to_sql_arg([]), do: ""
-
-  defp opts_to_sql_arg(opts) do
-    Enum.map_join(opts, ", ", fn {k, v} ->
-      "#{k} => #{v}"
-    end)
->>>>>>> 6e93092e
   end
 end